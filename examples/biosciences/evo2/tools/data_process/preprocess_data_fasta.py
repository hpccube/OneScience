--- conflicted
+++ resolved
@@ -1,603 +1,592 @@
-# SPDX-FileCopyrightText: Copyright (c) 2024 NVIDIA CORPORATION & AFFILIATES. All rights reserved.
-# SPDX-FileCopyrightText: Copyright (c) 2024 Arc Institute. All rights reserved.
-# SPDX-FileCopyrightText: Copyright (c) 2024 Michael Poli. All rights reserved.
-# SPDX-FileCopyrightText: Copyright (c) 2024 Stanford University. All rights reserved
-# SPDX-License-Identifier: LicenseRef-Apache2
-#
-# Licensed under the Apache License, Version 2.0 (the "License");
-# you may not use this file except in compliance with the License.
-# You may obtain a copy of the License at
-#
-#     http://www.apache.org/licenses/LICENSE-2.0
-#
-# Unless required by applicable law or agreed to in writing, software
-# distributed under the License is distributed on an "AS IS" BASIS,
-# WITHOUT WARRANTIES OR CONDITIONS OF ANY KIND, either express or implied.
-# See the License for the specific language governing permissions and
-# limitations under the License.
-
-
-"""Module containing data preprocessing and splitting functions for Evo2 in BioNeMo.
-
-It can also be utilized as a script to dump pre-processed data to JSON.
-"""
-
-import argparse
-import multiprocessing as mp
-import os
-import random
-import time
-from contextlib import contextmanager
-from pathlib import Path
-from threading import Semaphore
-from typing import Optional
-
-import numpy as np
-import torch
-import yaml
-
-<<<<<<< HEAD
-from onescience.models.evo2.data.tokenizer import Evo2Tokenizer
-from onescience.models.evo2.utils.config import Evo2PreprocessingConfig, Evo2TaxonomyLineage
-from bionemo.noodles import back_transcribe_sequence, complement_sequence, reverse_sequence, transcribe_sequence
-=======
-# from bionemo.noodles import back_transcribe_sequence, complement_sequence, reverse_sequence, transcribe_sequence
-# from bionemo.noodles.nvfaidx import NvFaidx
-from bionemo.noodles import (
-    back_transcribe_sequence,
-    complement_sequence,
-    reverse_sequence,
-    transcribe_sequence,
-)
->>>>>>> e137f0da
-from bionemo.noodles.nvfaidx import NvFaidx
-from megatron.core.datasets.indexed_dataset import IndexedDatasetBuilder
-from nemo.utils import logging
-
-from onescience.models.evo2.data.tokenizer import Evo2Tokenizer
-from onescience.models.evo2.utils.config import (
-    Evo2PreprocessingConfig,
-    Evo2TaxonomyLineage,
-)
-
-
-class Evo2Preprocessor:
-    """Data preprocessing class for Evo2."""
-
-    BIN = ".bin"
-    IDX = ".idx"
-    TRAIN = "train"
-    VAL = "val"
-    TEST = "test"
-
-    def __init__(self, params: Evo2PreprocessingConfig | None = None):
-        """Initialize Evo2Preprocessor.
-
-        Args:
-            params (Evo2PreprocessingConfig | None): Configuration parameters for preprocessing.
-        """
-        self.tokenizer: Evo2Tokenizer = Evo2Tokenizer(params)
-
-    @staticmethod
-    @contextmanager
-    def preprocessing_context_manager(seed: Optional[int] = None):
-        """Context manager for setting and restoring the random number generator state.
-
-        Args:
-            seed (int | None): Seed for the random number generator. Defaults to None.
-        """
-        # Track current state.
-        current_state = random.getstate()
-        try:
-            # Set random seed.
-            random.seed(seed)
-            yield seed
-        finally:
-            # Restore random state.
-            random.setstate(current_state)
-
-    @staticmethod
-    def _get_output_filename(
-        config: Evo2PreprocessingConfig,
-        ext: Optional[str] = None,
-        split: Optional[str] = None,
-        temp: bool = False,
-    ) -> Path:
-        """Generate the output filename for the preprocessed data.
-
-        Args:
-            config (Evo2PreprocessingConfig): Configuration object containing preprocessing settings.
-            ext (Optional[str]): File extension for the output file. Defaults to None.
-            split (Optional[str]): Data split type (e.g., 'train', 'val', 'test'). Defaults to None.
-            temp (bool): Flag indicating whether the file is temporary. Defaults to False.
-
-        Returns:
-            Path: The constructed output file path.
-        """
-        # Get output directory. Defaults to CWD.
-        output_dir = config.output_dir
-        if output_dir is None:
-            output_dir = Path.cwd()
-        # Pickup output file prefix.
-        config_prefix = "{}_{}".format(
-            config.output_prefix, config.tokenizer_type.lower().replace(" ", "")
-        )
-        output_filepath = Path(output_dir) / (
-            config_prefix
-            + (f"_{split}" if split is not None else "")
-            + (ext if ext is not None else "")
-            + (".tmp" if temp else "")
-        )
-        return output_filepath
-
-    @staticmethod
-    def _subsequence_generator(
-        sequence: str,
-        subsequence_length: Optional[int] = None,
-        offset: Optional[int] = None,
-    ):
-        """Generate subsequences from a given sequence.
-
-        Args:
-            sequence (str): The input sequence.
-            subsequence_length (int | None): Length of each subsequence. Defaults to the length of the sequence.
-            offset (int | None): Step size for generating subsequences. Defaults to subsequence_length.
-
-        Yields:
-            str: Subsequences of the input sequence.
-        """
-        subsequence_length = (
-            subsequence_length if subsequence_length is not None else len(sequence)
-        )
-        step_size = offset if offset is not None else subsequence_length
-        for i in range(0, len(sequence), step_size):
-            yield sequence[i : i + subsequence_length]
-
-    @staticmethod
-    def _random_reverse_complement(
-        seq: str, prob: float = 0.0, seed: Optional[int] = None
-    ):
-        """Randomly reverse complements a DNA sequence based on a given probability.
-
-        Args:
-            seq (str): The DNA sequence to potentially reverse complement.
-            prob (float): The probability of reverse complementing the sequence. Defaults to 0.0.
-            seed (Optional[int]): The seed for the random number generator. Defaults to None.
-
-        Returns:
-            str: The original or reverse complemented DNA sequence based on the probability.
-        """
-        with Evo2Preprocessor.preprocessing_context_manager(seed):
-            if random.random() < prob:
-                return complement_sequence(reverse_sequence(seq))
-            else:
-                return seq
-
-    @staticmethod
-    def _reverse_complement_expansion(seq: str):
-        """Generate a list containing the original and reverse complemented sequence.
-
-        Args:
-            seq (str): The input DNA sequence.
-
-        Returns:
-            list[str]: List containing the original and reverse complemented sequence.
-        """
-        return [seq, complement_sequence(reverse_sequence(seq))]
-
-    @staticmethod
-    def _train_val_test_split(
-        train_weight: float,
-        val_weight: float,
-        test_weight: float,
-        seed: Optional[int] = None,
-    ):
-        """Randomly assign a data point to train, validation, or test split based on provided weights.
-
-        Args:
-            train_weight (float): The weight for the training split.
-            val_weight (float): The weight for the validation split.
-            test_weight (float): The weight for the test split.
-            seed (Optional[int]): The seed for the random number generator. Defaults to None.
-
-        Returns:
-            str: The split assignment ('train', 'val', or 'test').
-
-        Raises:
-            ValueError: If the sum of the weights is zero or negative.
-        """
-        with Evo2Preprocessor.preprocessing_context_manager(
-            seed if seed is not None else None
-        ):
-            # Generate random number.
-            roll = random.random()
-            # Rectify and normalize split ratios.
-            total_weight = abs(train_weight) + abs(val_weight) + abs(test_weight)
-            if total_weight <= 0:
-                raise ValueError(
-                    "Train-validation-test split proportions cannot be zero."
-                )
-            train_split = abs(train_weight) / total_weight
-            test_split = abs(test_weight) / total_weight
-            split = "train"
-            if roll > train_split:
-                if roll < 1 - test_split:
-                    split = "val"
-                else:
-                    split = "test"
-            return split
-
-    @staticmethod
-    def _construct_taxonomy_token(
-        lineage: Evo2TaxonomyLineage, dropout: float = 0.0, seed: Optional[int] = None
-    ) -> Optional[str]:
-        """Construct a special Taxonomy token for natural language prompting of DNA generation models.
-
-        Args:
-            lineage (Evo2TaxonomyLineage): The taxonomy lineage information.
-            dropout (float): The probability of dropping out segments of the lineage. Defaults to 0.0.
-            seed (Optional[int]): The seed for the random number generator. Defaults to None.
-
-        Returns:
-            Optional[str]: The constructed taxonomy token or None if lineage is None.
-        """
-        # If dropout > 0, randomly drop out segments of the lineage for training on incomplete lineages.
-        with Evo2Preprocessor.preprocessing_context_manager(
-            seed if seed is not None else None
-        ):
-            return (
-                "|d__{};p__{};c__{};o__{};f__{};g__{};s__{}|".format(
-                    lineage.domain if random.random() >= dropout else None,
-                    lineage.phylum if random.random() >= dropout else None,
-                    lineage.clazz if random.random() >= dropout else None,
-                    lineage.order if random.random() >= dropout else None,
-                    lineage.family if random.random() >= dropout else None,
-                    lineage.genus if random.random() >= dropout else None,
-                    lineage.species if random.random() >= dropout else None,
-                )
-                if lineage is not None
-                else None
-            )
-
-    def preprocess_data(
-        self,
-        filepath: str,
-        seqid: str,
-        seq: str,
-        seq_idx: int,
-        config: Evo2PreprocessingConfig,
-    ):
-        """Preprocess fasta datapaths.
-
-        Args:
-            filepath (str): Path to the .fasta file.
-            seqid (str): Sequence ID.
-            seq (str): DNA sequence.
-            seq_idx (int): Sequence index.
-            config (Evo2PreprocessingConfig): Configuration object containing preprocessing settings.
-
-        Returns:
-            tuple[list[dict], float]: Preprocessed data and the time taken for preprocessing.
-        """
-        # Timing.
-        start = time.time()
-        # Retrieve taxonomy lineage string if SeqID has associated taxonomy data.
-        # Note: Better implemented as a suffix tree substring dictionary, but convenient
-        # for identifying a large amount of sequences with identical lineages.
-        # Slow for extremely large dictionaries of (SeqID Substr, Taxonomy) pairs.
-        lineage = None
-        for id, tax in config.taxonomy_data.items():
-            # Taxonomy ID is a substring of Seq ID.
-            if id in seqid:
-                lineage = tax
-                break
-
-        # Preprocess data.
-        preproc_data = []
-        with self.preprocessing_context_manager(
-            config.seed + hash(filepath) + seq_idx if config.seed is not None else None
-        ):
-            # Randomly reverse complement the sequence.
-            seq = self._random_reverse_complement(
-                seq, prob=config.random_reverse_complement
-            )
-            seqs_to_parse = (
-                self._reverse_complement_expansion(seq)
-                if config.embed_reverse_complement
-                else [seq]
-            )
-            # 对生物序列（DNA/RNA）进行格式化、修饰、筛选、插入分类标签、切分成子序列、tokenize，并最终组织成结构化的训练数据
-            for seq in seqs_to_parse:
-                # Sequence Modifiers
-                if config.force_uppercase:
-                    seq = seq.upper()
-                if config.transcribe == "transcribe":
-                    seq = transcribe_sequence(seq)
-                elif config.transcribe == "back_transcribe":
-                    seq = back_transcribe_sequence(seq)
-                if config.drop_empty_sequences and len(seq) == 0:
-                    continue
-                if config.nnn_filter and "NNN" in seq.upper():
-                    continue
-
-                # Construct taxonomy token (分类标签) with random dropout on the lineage categories per sequence.
-                taxonomy_token = self._construct_taxonomy_token(
-                    lineage, dropout=config.random_lineage_dropout
-                )
-
-                # Inject taxonomy lineage tokens every prompt_spacer_length tokens in the sequence.
-                # If the taxonomy lineage token is not provided, then just take the original sequence.
-                target_length = (
-                    config.prompt_spacer_length - len(taxonomy_token)
-                    if taxonomy_token is not None
-                    else None
-                )
-                taxonomy_injected_sequence = [
-                    (
-                        taxonomy_token + str(subseq)
-                        if taxonomy_token is not None
-                        else str(subseq)
-                    )
-                    for subseq in self._subsequence_generator(
-                        seq, target_length, target_length
-                    )
-                ]
-                # import pdb;pdb.set_trace()
-                # Wrap and tokenize.
-                preproc_data_record = {
-                    "text": "".join(taxonomy_injected_sequence),
-                }
-                preproc_data_record["tokens"] = self.tokenizer.tokenize(
-                    preproc_data_record["text"],
-                    use_ftfy=config.ftfy,
-                    enforce_sample_length=config.enforce_sample_length,
-                    append_eod=config.append_eod,
-                    drop_empty_sequences=config.drop_empty_sequences,
-                )
-                preproc_data.append(preproc_data_record)
-        end = time.time()
-        return preproc_data, end - start
-
-    def preprocess_data_task(self, file_sequence_config):
-        """Wrapper function to unpack args for preprocess_data.
-
-        Args:
-            file_sequence_config (tuple): Tuple containing arguments for preprocess_data.
-
-        Returns:
-            tuple[list[dict], float]: Preprocessed data and the time taken for preprocessing.
-        """
-        return self.preprocess_data(*file_sequence_config)
-
-    @staticmethod
-    def _yield_sequences_from_files(
-        config: Evo2PreprocessingConfig, semaphore: Semaphore
-    ):
-        # 数据生成器
-        """Iterator over sequences within multiple input documents. Arguments for multiprocessing tasks.
-
-        Utilized to limit the amount of sequences streamed into memory.
-
-        Args:
-            config (Evo2PreprocessingConfig): Configuration object containing preprocessing settings.
-            semaphore (Semaphore): Semaphore to limit the number of sequences in memory.
-
-        Yields:
-            tuple: Arguments for preprocess_data.
-        """
-
-        def yielder(fname, semaphore):
-            # Read FASTA.
-            index = NvFaidx(fname)
-            for i, (seqid, sequence) in enumerate(index.items()):
-                semaphore.acquire()
-                # Yield filename and sequence within fasta.
-                yield str(fname), seqid, sequence, i, config
-
-        for fname in config.datapaths:
-            semaphore.acquire()
-            yield from yielder(fname, semaphore)
-
-    def preprocess_generator(self, preproc_config: Evo2PreprocessingConfig):
-        """Main function to preprocess data for Evo2.
-
-        Args:
-            preproc_config (Evo2PreprocessingConfig): Configuration object containing preprocessing settings.
-
-        Yields:
-            tuple[dict, float]: Preprocessed sequence data and the time taken for preprocessing.
-        """
-        # Track which splits have been assigned
-        split_assignments = {
-            "train": preproc_config.train_split > 0,
-            "val": preproc_config.valid_split > 0,
-            "test": preproc_config.test_split > 0,
-        }
-        splits_needed = {k for k, v in split_assignments.items() if v}
-
-        # Instantiate multiprocessing pool. Use semaphore to limit the amount of sequences to read into memory.
-        semaphore = Semaphore(
-            preproc_config.preproc_concurrency + preproc_config.workers
-        )
-        if preproc_config.workers > 1:
-            pool = mp.Pool(preproc_config.workers)
-            # Ordered imap for downstream seeded splitting.
-            preproc_tasks = pool.imap(
-                self.preprocess_data_task,
-                self._yield_sequences_from_files(preproc_config, semaphore),
-                chunksize=preproc_config.chunksize,
-            )
-        else:
-            preproc_tasks = (
-                self.preprocess_data_task(x)
-                for x in self._yield_sequences_from_files(preproc_config, semaphore)
-            )
-
-        # Preprocess data and split results into train, test, and split.
-        with self.preprocessing_context_manager(
-            preproc_config.seed if preproc_config.seed is not None else None
-        ):
-            for result, elapsed_time in preproc_tasks:
-                # Release semaphore for the task associated with the result.
-                semaphore.release()
-                # If we still need to ensure splits are assigned
-                if splits_needed:
-                    # Force assign to a needed split
-                    split = splits_needed.pop()
-                else:
-                    # Regular random assignment
-                    split = self._train_val_test_split(
-                        preproc_config.train_split,
-                        preproc_config.valid_split,
-                        preproc_config.test_split,
-                    )
-                for sequence in result:
-                    sequence["split"] = split
-                    yield sequence, elapsed_time
-
-    def preprocess_offline(self, preproc_config: Evo2PreprocessingConfig):
-        """Offline data preprocessing script for Evo2.
-
-        Args:
-            preproc_config (Evo2PreprocessingConfig): Configuration object containing preprocessing settings.
-        """
-        # Validate if binaries have already been produced for the given config and overwrite is set to False.
-        if any(
-            self._get_output_filename(preproc_config, ext, split).is_file()
-            for ext, split in zip(
-                [self.BIN, self.IDX], [self.TRAIN, self.VAL, self.TEST]
-            )
-        ):
-            if not preproc_config.overwrite:
-                # Skip this dataset!
-                logging.info(
-                    f"Skipped overwriting (overwrite: False) existing preprocessed data: {preproc_config.output_prefix}"
-                )
-                return
-            else:
-                logging.info(
-                    f"Overwriting (overwrite: True) existing preprocessed data: {preproc_config.output_prefix}"
-                )
-
-        # Instantiate indexed data builders.
-        dataset_dtype = getattr(np, preproc_config.indexed_dataset_dtype)
-        temp_train_bin = self._get_output_filename(
-            preproc_config, self.BIN, self.TRAIN, temp=True
-        )
-        temp_val_bin = self._get_output_filename(
-            preproc_config, self.BIN, self.VAL, temp=True
-        )
-        temp_test_bin = self._get_output_filename(
-            preproc_config, self.BIN, self.TEST, temp=True
-        )
-        train_builder: IndexedDatasetBuilder = IndexedDatasetBuilder(
-            bin_path=str(temp_train_bin), dtype=dataset_dtype
-        )
-        val_builder: IndexedDatasetBuilder = IndexedDatasetBuilder(
-            bin_path=str(temp_val_bin), dtype=dataset_dtype
-        )
-        test_builder: IndexedDatasetBuilder = IndexedDatasetBuilder(
-            bin_path=str(temp_test_bin), dtype=dataset_dtype
-        )
-        logging.info(
-            f"Created temporary binary datasets: {temp_train_bin} {temp_val_bin} {temp_test_bin}"
-        )
-
-        # Preprocess data and split results into train, validation, or test.
-        avg_preproc_time = 0.0
-        avg_index_time = 0.0
-        count = 0
-        for sequence, elapsed_time in self.preprocess_generator(preproc_config):
-            index_start_time = time.time()
-            if sequence["split"] == "train":
-                train_builder.add_item(torch.Tensor(sequence["tokens"]))
-                train_builder.end_document()
-            elif sequence["split"] == "val":
-                val_builder.add_item(torch.Tensor(sequence["tokens"]))
-                val_builder.end_document()
-            elif sequence["split"] == "test":
-                test_builder.add_item(torch.Tensor(sequence["tokens"]))
-                test_builder.end_document()
-            index_end_time = time.time()
-            # Update average preprocessing and indexing time.
-            avg_preproc_time = (avg_preproc_time * count + elapsed_time) / (count + 1)
-            avg_index_time = (
-                avg_index_time * count + index_end_time - index_start_time
-            ) / (count + 1)
-            count += 1
-
-        # Report timing.
-        logging.info(f"Average preprocessing time per sequence: {avg_preproc_time}")
-        logging.info(f"Average indexing time per sequence: {avg_index_time}")
-        logging.info(f"Number of sequences processed: {count}")
-
-        # Write preprocessed index data to disk. Rename temporary binaries to denote preprocessing completion.
-        train_builder.finalize(
-            idx_path=str(
-                self._get_output_filename(preproc_config, self.IDX, self.TRAIN)
-            )
-        )
-        val_builder.finalize(
-            idx_path=str(self._get_output_filename(preproc_config, self.IDX, self.VAL))
-        )
-        test_builder.finalize(
-            idx_path=str(self._get_output_filename(preproc_config, self.IDX, self.TEST))
-        )
-        os.rename(
-            temp_train_bin,
-            self._get_output_filename(preproc_config, self.BIN, self.TRAIN),
-        )
-        os.rename(
-            temp_val_bin, self._get_output_filename(preproc_config, self.BIN, self.VAL)
-        )
-        os.rename(
-            temp_test_bin,
-            self._get_output_filename(preproc_config, self.BIN, self.TEST),
-        )
-
-
-def parse_args():
-    """Parse arguments for preprocessing."""
-    parser = argparse.ArgumentParser(
-        description="Preprocess FASTA files for training Evo2."
-    )
-    parser.add_argument(
-        "-c",
-        "--config",
-        type=str,
-        required=True,
-        help="Path to data preprocessing config JSON.",
-    )
-    return parser.parse_args()
-
-
-def main():
-    """Main function to execute the preprocessing script.
-
-    This function parses command-line arguments, reads the configuration file,
-    and initiates the preprocessing of data as specified in the configuration.
-    """
-    # Parse arguments.
-    args = parse_args()
-    # Read config YAML.
-    with open(args.config, "r") as yaml_fs:
-        evo2_preproc_config_batch = yaml.safe_load(yaml_fs)
-    # import pdb;pdb.set_trace()
-    for config in evo2_preproc_config_batch:
-        start = time.time()
-        # Convert into Evo2PreprocessingConfig.
-        evo2_preproc_config = Evo2PreprocessingConfig(**config)
-        if evo2_preproc_config.output_dir is not None:
-            evo2_preproc_config.output_dir.mkdir(parents=True, exist_ok=True)
-        # Instantiate Evo2Preprocessor.
-        evo2_preprocessor = Evo2Preprocessor(evo2_preproc_config)
-        # Preprocess data specified in config.
-        evo2_preprocessor.preprocess_offline(evo2_preproc_config)
-        end = time.time()
-        logging.info(
-            f"Finished preprocessing {evo2_preproc_config.output_prefix} ({evo2_preproc_config.datapaths}) in {end - start:.3f} seconds with {evo2_preproc_config.workers} workers."
-        )
-
-
-if __name__ == "__main__":
-    main()
+# SPDX-FileCopyrightText: Copyright (c) 2024 NVIDIA CORPORATION & AFFILIATES. All rights reserved.
+# SPDX-FileCopyrightText: Copyright (c) 2024 Arc Institute. All rights reserved.
+# SPDX-FileCopyrightText: Copyright (c) 2024 Michael Poli. All rights reserved.
+# SPDX-FileCopyrightText: Copyright (c) 2024 Stanford University. All rights reserved
+# SPDX-License-Identifier: LicenseRef-Apache2
+#
+# Licensed under the Apache License, Version 2.0 (the "License");
+# you may not use this file except in compliance with the License.
+# You may obtain a copy of the License at
+#
+#     http://www.apache.org/licenses/LICENSE-2.0
+#
+# Unless required by applicable law or agreed to in writing, software
+# distributed under the License is distributed on an "AS IS" BASIS,
+# WITHOUT WARRANTIES OR CONDITIONS OF ANY KIND, either express or implied.
+# See the License for the specific language governing permissions and
+# limitations under the License.
+
+
+"""Module containing data preprocessing and splitting functions for Evo2 in BioNeMo.
+
+It can also be utilized as a script to dump pre-processed data to JSON.
+"""
+
+import argparse
+import multiprocessing as mp
+import os
+import random
+import time
+from contextlib import contextmanager
+from pathlib import Path
+from threading import Semaphore
+from typing import Optional
+
+import numpy as np
+import torch
+import yaml
+
+from onescience.models.evo2.data.tokenizer import Evo2Tokenizer
+from onescience.models.evo2.utils.config import Evo2PreprocessingConfig, Evo2TaxonomyLineage
+from bionemo.noodles import back_transcribe_sequence, complement_sequence, reverse_sequence, transcribe_sequence
+from bionemo.noodles.nvfaidx import NvFaidx
+from megatron.core.datasets.indexed_dataset import IndexedDatasetBuilder
+from nemo.utils import logging
+
+from onescience.models.evo2.data.tokenizer import Evo2Tokenizer
+from onescience.models.evo2.utils.config import (
+    Evo2PreprocessingConfig,
+    Evo2TaxonomyLineage,
+)
+
+
+class Evo2Preprocessor:
+    """Data preprocessing class for Evo2."""
+
+    BIN = ".bin"
+    IDX = ".idx"
+    TRAIN = "train"
+    VAL = "val"
+    TEST = "test"
+
+    def __init__(self, params: Evo2PreprocessingConfig | None = None):
+        """Initialize Evo2Preprocessor.
+
+        Args:
+            params (Evo2PreprocessingConfig | None): Configuration parameters for preprocessing.
+        """
+        self.tokenizer: Evo2Tokenizer = Evo2Tokenizer(params)
+
+    @staticmethod
+    @contextmanager
+    def preprocessing_context_manager(seed: Optional[int] = None):
+        """Context manager for setting and restoring the random number generator state.
+
+        Args:
+            seed (int | None): Seed for the random number generator. Defaults to None.
+        """
+        # Track current state.
+        current_state = random.getstate()
+        try:
+            # Set random seed.
+            random.seed(seed)
+            yield seed
+        finally:
+            # Restore random state.
+            random.setstate(current_state)
+
+    @staticmethod
+    def _get_output_filename(
+        config: Evo2PreprocessingConfig,
+        ext: Optional[str] = None,
+        split: Optional[str] = None,
+        temp: bool = False,
+    ) -> Path:
+        """Generate the output filename for the preprocessed data.
+
+        Args:
+            config (Evo2PreprocessingConfig): Configuration object containing preprocessing settings.
+            ext (Optional[str]): File extension for the output file. Defaults to None.
+            split (Optional[str]): Data split type (e.g., 'train', 'val', 'test'). Defaults to None.
+            temp (bool): Flag indicating whether the file is temporary. Defaults to False.
+
+        Returns:
+            Path: The constructed output file path.
+        """
+        # Get output directory. Defaults to CWD.
+        output_dir = config.output_dir
+        if output_dir is None:
+            output_dir = Path.cwd()
+        # Pickup output file prefix.
+        config_prefix = "{}_{}".format(
+            config.output_prefix, config.tokenizer_type.lower().replace(" ", "")
+        )
+        output_filepath = Path(output_dir) / (
+            config_prefix
+            + (f"_{split}" if split is not None else "")
+            + (ext if ext is not None else "")
+            + (".tmp" if temp else "")
+        )
+        return output_filepath
+
+    @staticmethod
+    def _subsequence_generator(
+        sequence: str,
+        subsequence_length: Optional[int] = None,
+        offset: Optional[int] = None,
+    ):
+        """Generate subsequences from a given sequence.
+
+        Args:
+            sequence (str): The input sequence.
+            subsequence_length (int | None): Length of each subsequence. Defaults to the length of the sequence.
+            offset (int | None): Step size for generating subsequences. Defaults to subsequence_length.
+
+        Yields:
+            str: Subsequences of the input sequence.
+        """
+        subsequence_length = (
+            subsequence_length if subsequence_length is not None else len(sequence)
+        )
+        step_size = offset if offset is not None else subsequence_length
+        for i in range(0, len(sequence), step_size):
+            yield sequence[i : i + subsequence_length]
+
+    @staticmethod
+    def _random_reverse_complement(
+        seq: str, prob: float = 0.0, seed: Optional[int] = None
+    ):
+        """Randomly reverse complements a DNA sequence based on a given probability.
+
+        Args:
+            seq (str): The DNA sequence to potentially reverse complement.
+            prob (float): The probability of reverse complementing the sequence. Defaults to 0.0.
+            seed (Optional[int]): The seed for the random number generator. Defaults to None.
+
+        Returns:
+            str: The original or reverse complemented DNA sequence based on the probability.
+        """
+        with Evo2Preprocessor.preprocessing_context_manager(seed):
+            if random.random() < prob:
+                return complement_sequence(reverse_sequence(seq))
+            else:
+                return seq
+
+    @staticmethod
+    def _reverse_complement_expansion(seq: str):
+        """Generate a list containing the original and reverse complemented sequence.
+
+        Args:
+            seq (str): The input DNA sequence.
+
+        Returns:
+            list[str]: List containing the original and reverse complemented sequence.
+        """
+        return [seq, complement_sequence(reverse_sequence(seq))]
+
+    @staticmethod
+    def _train_val_test_split(
+        train_weight: float,
+        val_weight: float,
+        test_weight: float,
+        seed: Optional[int] = None,
+    ):
+        """Randomly assign a data point to train, validation, or test split based on provided weights.
+
+        Args:
+            train_weight (float): The weight for the training split.
+            val_weight (float): The weight for the validation split.
+            test_weight (float): The weight for the test split.
+            seed (Optional[int]): The seed for the random number generator. Defaults to None.
+
+        Returns:
+            str: The split assignment ('train', 'val', or 'test').
+
+        Raises:
+            ValueError: If the sum of the weights is zero or negative.
+        """
+        with Evo2Preprocessor.preprocessing_context_manager(
+            seed if seed is not None else None
+        ):
+            # Generate random number.
+            roll = random.random()
+            # Rectify and normalize split ratios.
+            total_weight = abs(train_weight) + abs(val_weight) + abs(test_weight)
+            if total_weight <= 0:
+                raise ValueError(
+                    "Train-validation-test split proportions cannot be zero."
+                )
+            train_split = abs(train_weight) / total_weight
+            test_split = abs(test_weight) / total_weight
+            split = "train"
+            if roll > train_split:
+                if roll < 1 - test_split:
+                    split = "val"
+                else:
+                    split = "test"
+            return split
+
+    @staticmethod
+    def _construct_taxonomy_token(
+        lineage: Evo2TaxonomyLineage, dropout: float = 0.0, seed: Optional[int] = None
+    ) -> Optional[str]:
+        """Construct a special Taxonomy token for natural language prompting of DNA generation models.
+
+        Args:
+            lineage (Evo2TaxonomyLineage): The taxonomy lineage information.
+            dropout (float): The probability of dropping out segments of the lineage. Defaults to 0.0.
+            seed (Optional[int]): The seed for the random number generator. Defaults to None.
+
+        Returns:
+            Optional[str]: The constructed taxonomy token or None if lineage is None.
+        """
+        # If dropout > 0, randomly drop out segments of the lineage for training on incomplete lineages.
+        with Evo2Preprocessor.preprocessing_context_manager(
+            seed if seed is not None else None
+        ):
+            return (
+                "|d__{};p__{};c__{};o__{};f__{};g__{};s__{}|".format(
+                    lineage.domain if random.random() >= dropout else None,
+                    lineage.phylum if random.random() >= dropout else None,
+                    lineage.clazz if random.random() >= dropout else None,
+                    lineage.order if random.random() >= dropout else None,
+                    lineage.family if random.random() >= dropout else None,
+                    lineage.genus if random.random() >= dropout else None,
+                    lineage.species if random.random() >= dropout else None,
+                )
+                if lineage is not None
+                else None
+            )
+
+    def preprocess_data(
+        self,
+        filepath: str,
+        seqid: str,
+        seq: str,
+        seq_idx: int,
+        config: Evo2PreprocessingConfig,
+    ):
+        """Preprocess fasta datapaths.
+
+        Args:
+            filepath (str): Path to the .fasta file.
+            seqid (str): Sequence ID.
+            seq (str): DNA sequence.
+            seq_idx (int): Sequence index.
+            config (Evo2PreprocessingConfig): Configuration object containing preprocessing settings.
+
+        Returns:
+            tuple[list[dict], float]: Preprocessed data and the time taken for preprocessing.
+        """
+        # Timing.
+        start = time.time()
+        # Retrieve taxonomy lineage string if SeqID has associated taxonomy data.
+        # Note: Better implemented as a suffix tree substring dictionary, but convenient
+        # for identifying a large amount of sequences with identical lineages.
+        # Slow for extremely large dictionaries of (SeqID Substr, Taxonomy) pairs.
+        lineage = None
+        for id, tax in config.taxonomy_data.items():
+            # Taxonomy ID is a substring of Seq ID.
+            if id in seqid:
+                lineage = tax
+                break
+
+        # Preprocess data.
+        preproc_data = []
+        with self.preprocessing_context_manager(
+            config.seed + hash(filepath) + seq_idx if config.seed is not None else None
+        ):
+            # Randomly reverse complement the sequence.
+            seq = self._random_reverse_complement(
+                seq, prob=config.random_reverse_complement
+            )
+            seqs_to_parse = (
+                self._reverse_complement_expansion(seq)
+                if config.embed_reverse_complement
+                else [seq]
+            )
+            # 对生物序列（DNA/RNA）进行格式化、修饰、筛选、插入分类标签、切分成子序列、tokenize，并最终组织成结构化的训练数据
+            for seq in seqs_to_parse:
+                # Sequence Modifiers
+                if config.force_uppercase:
+                    seq = seq.upper()
+                if config.transcribe == "transcribe":
+                    seq = transcribe_sequence(seq)
+                elif config.transcribe == "back_transcribe":
+                    seq = back_transcribe_sequence(seq)
+                if config.drop_empty_sequences and len(seq) == 0:
+                    continue
+                if config.nnn_filter and "NNN" in seq.upper():
+                    continue
+
+                # Construct taxonomy token (分类标签) with random dropout on the lineage categories per sequence.
+                taxonomy_token = self._construct_taxonomy_token(
+                    lineage, dropout=config.random_lineage_dropout
+                )
+
+                # Inject taxonomy lineage tokens every prompt_spacer_length tokens in the sequence.
+                # If the taxonomy lineage token is not provided, then just take the original sequence.
+                target_length = (
+                    config.prompt_spacer_length - len(taxonomy_token)
+                    if taxonomy_token is not None
+                    else None
+                )
+                taxonomy_injected_sequence = [
+                    (
+                        taxonomy_token + str(subseq)
+                        if taxonomy_token is not None
+                        else str(subseq)
+                    )
+                    for subseq in self._subsequence_generator(
+                        seq, target_length, target_length
+                    )
+                ]
+                # import pdb;pdb.set_trace()
+                # Wrap and tokenize.
+                preproc_data_record = {
+                    "text": "".join(taxonomy_injected_sequence),
+                }
+                preproc_data_record["tokens"] = self.tokenizer.tokenize(
+                    preproc_data_record["text"],
+                    use_ftfy=config.ftfy,
+                    enforce_sample_length=config.enforce_sample_length,
+                    append_eod=config.append_eod,
+                    drop_empty_sequences=config.drop_empty_sequences,
+                )
+                preproc_data.append(preproc_data_record)
+        end = time.time()
+        return preproc_data, end - start
+
+    def preprocess_data_task(self, file_sequence_config):
+        """Wrapper function to unpack args for preprocess_data.
+
+        Args:
+            file_sequence_config (tuple): Tuple containing arguments for preprocess_data.
+
+        Returns:
+            tuple[list[dict], float]: Preprocessed data and the time taken for preprocessing.
+        """
+        return self.preprocess_data(*file_sequence_config)
+
+    @staticmethod
+    def _yield_sequences_from_files(
+        config: Evo2PreprocessingConfig, semaphore: Semaphore
+    ):
+        # 数据生成器
+        """Iterator over sequences within multiple input documents. Arguments for multiprocessing tasks.
+
+        Utilized to limit the amount of sequences streamed into memory.
+
+        Args:
+            config (Evo2PreprocessingConfig): Configuration object containing preprocessing settings.
+            semaphore (Semaphore): Semaphore to limit the number of sequences in memory.
+
+        Yields:
+            tuple: Arguments for preprocess_data.
+        """
+
+        def yielder(fname, semaphore):
+            # Read FASTA.
+            index = NvFaidx(fname)
+            for i, (seqid, sequence) in enumerate(index.items()):
+                semaphore.acquire()
+                # Yield filename and sequence within fasta.
+                yield str(fname), seqid, sequence, i, config
+
+        for fname in config.datapaths:
+            semaphore.acquire()
+            yield from yielder(fname, semaphore)
+
+    def preprocess_generator(self, preproc_config: Evo2PreprocessingConfig):
+        """Main function to preprocess data for Evo2.
+
+        Args:
+            preproc_config (Evo2PreprocessingConfig): Configuration object containing preprocessing settings.
+
+        Yields:
+            tuple[dict, float]: Preprocessed sequence data and the time taken for preprocessing.
+        """
+        # Track which splits have been assigned
+        split_assignments = {
+            "train": preproc_config.train_split > 0,
+            "val": preproc_config.valid_split > 0,
+            "test": preproc_config.test_split > 0,
+        }
+        splits_needed = {k for k, v in split_assignments.items() if v}
+
+        # Instantiate multiprocessing pool. Use semaphore to limit the amount of sequences to read into memory.
+        semaphore = Semaphore(
+            preproc_config.preproc_concurrency + preproc_config.workers
+        )
+        if preproc_config.workers > 1:
+            pool = mp.Pool(preproc_config.workers)
+            # Ordered imap for downstream seeded splitting.
+            preproc_tasks = pool.imap(
+                self.preprocess_data_task,
+                self._yield_sequences_from_files(preproc_config, semaphore),
+                chunksize=preproc_config.chunksize,
+            )
+        else:
+            preproc_tasks = (
+                self.preprocess_data_task(x)
+                for x in self._yield_sequences_from_files(preproc_config, semaphore)
+            )
+
+        # Preprocess data and split results into train, test, and split.
+        with self.preprocessing_context_manager(
+            preproc_config.seed if preproc_config.seed is not None else None
+        ):
+            for result, elapsed_time in preproc_tasks:
+                # Release semaphore for the task associated with the result.
+                semaphore.release()
+                # If we still need to ensure splits are assigned
+                if splits_needed:
+                    # Force assign to a needed split
+                    split = splits_needed.pop()
+                else:
+                    # Regular random assignment
+                    split = self._train_val_test_split(
+                        preproc_config.train_split,
+                        preproc_config.valid_split,
+                        preproc_config.test_split,
+                    )
+                for sequence in result:
+                    sequence["split"] = split
+                    yield sequence, elapsed_time
+
+    def preprocess_offline(self, preproc_config: Evo2PreprocessingConfig):
+        """Offline data preprocessing script for Evo2.
+
+        Args:
+            preproc_config (Evo2PreprocessingConfig): Configuration object containing preprocessing settings.
+        """
+        # Validate if binaries have already been produced for the given config and overwrite is set to False.
+        if any(
+            self._get_output_filename(preproc_config, ext, split).is_file()
+            for ext, split in zip(
+                [self.BIN, self.IDX], [self.TRAIN, self.VAL, self.TEST]
+            )
+        ):
+            if not preproc_config.overwrite:
+                # Skip this dataset!
+                logging.info(
+                    f"Skipped overwriting (overwrite: False) existing preprocessed data: {preproc_config.output_prefix}"
+                )
+                return
+            else:
+                logging.info(
+                    f"Overwriting (overwrite: True) existing preprocessed data: {preproc_config.output_prefix}"
+                )
+
+        # Instantiate indexed data builders.
+        dataset_dtype = getattr(np, preproc_config.indexed_dataset_dtype)
+        temp_train_bin = self._get_output_filename(
+            preproc_config, self.BIN, self.TRAIN, temp=True
+        )
+        temp_val_bin = self._get_output_filename(
+            preproc_config, self.BIN, self.VAL, temp=True
+        )
+        temp_test_bin = self._get_output_filename(
+            preproc_config, self.BIN, self.TEST, temp=True
+        )
+        train_builder: IndexedDatasetBuilder = IndexedDatasetBuilder(
+            bin_path=str(temp_train_bin), dtype=dataset_dtype
+        )
+        val_builder: IndexedDatasetBuilder = IndexedDatasetBuilder(
+            bin_path=str(temp_val_bin), dtype=dataset_dtype
+        )
+        test_builder: IndexedDatasetBuilder = IndexedDatasetBuilder(
+            bin_path=str(temp_test_bin), dtype=dataset_dtype
+        )
+        logging.info(
+            f"Created temporary binary datasets: {temp_train_bin} {temp_val_bin} {temp_test_bin}"
+        )
+
+        # Preprocess data and split results into train, validation, or test.
+        avg_preproc_time = 0.0
+        avg_index_time = 0.0
+        count = 0
+        for sequence, elapsed_time in self.preprocess_generator(preproc_config):
+            index_start_time = time.time()
+            if sequence["split"] == "train":
+                train_builder.add_item(torch.Tensor(sequence["tokens"]))
+                train_builder.end_document()
+            elif sequence["split"] == "val":
+                val_builder.add_item(torch.Tensor(sequence["tokens"]))
+                val_builder.end_document()
+            elif sequence["split"] == "test":
+                test_builder.add_item(torch.Tensor(sequence["tokens"]))
+                test_builder.end_document()
+            index_end_time = time.time()
+            # Update average preprocessing and indexing time.
+            avg_preproc_time = (avg_preproc_time * count + elapsed_time) / (count + 1)
+            avg_index_time = (
+                avg_index_time * count + index_end_time - index_start_time
+            ) / (count + 1)
+            count += 1
+
+        # Report timing.
+        logging.info(f"Average preprocessing time per sequence: {avg_preproc_time}")
+        logging.info(f"Average indexing time per sequence: {avg_index_time}")
+        logging.info(f"Number of sequences processed: {count}")
+
+        # Write preprocessed index data to disk. Rename temporary binaries to denote preprocessing completion.
+        train_builder.finalize(
+            idx_path=str(
+                self._get_output_filename(preproc_config, self.IDX, self.TRAIN)
+            )
+        )
+        val_builder.finalize(
+            idx_path=str(self._get_output_filename(preproc_config, self.IDX, self.VAL))
+        )
+        test_builder.finalize(
+            idx_path=str(self._get_output_filename(preproc_config, self.IDX, self.TEST))
+        )
+        os.rename(
+            temp_train_bin,
+            self._get_output_filename(preproc_config, self.BIN, self.TRAIN),
+        )
+        os.rename(
+            temp_val_bin, self._get_output_filename(preproc_config, self.BIN, self.VAL)
+        )
+        os.rename(
+            temp_test_bin,
+            self._get_output_filename(preproc_config, self.BIN, self.TEST),
+        )
+
+
+def parse_args():
+    """Parse arguments for preprocessing."""
+    parser = argparse.ArgumentParser(
+        description="Preprocess FASTA files for training Evo2."
+    )
+    parser.add_argument(
+        "-c",
+        "--config",
+        type=str,
+        required=True,
+        help="Path to data preprocessing config JSON.",
+    )
+    return parser.parse_args()
+
+
+def main():
+    """Main function to execute the preprocessing script.
+
+    This function parses command-line arguments, reads the configuration file,
+    and initiates the preprocessing of data as specified in the configuration.
+    """
+    # Parse arguments.
+    args = parse_args()
+    # Read config YAML.
+    with open(args.config, "r") as yaml_fs:
+        evo2_preproc_config_batch = yaml.safe_load(yaml_fs)
+    # import pdb;pdb.set_trace()
+    for config in evo2_preproc_config_batch:
+        start = time.time()
+        # Convert into Evo2PreprocessingConfig.
+        evo2_preproc_config = Evo2PreprocessingConfig(**config)
+        if evo2_preproc_config.output_dir is not None:
+            evo2_preproc_config.output_dir.mkdir(parents=True, exist_ok=True)
+        # Instantiate Evo2Preprocessor.
+        evo2_preprocessor = Evo2Preprocessor(evo2_preproc_config)
+        # Preprocess data specified in config.
+        evo2_preprocessor.preprocess_offline(evo2_preproc_config)
+        end = time.time()
+        logging.info(
+            f"Finished preprocessing {evo2_preproc_config.output_prefix} ({evo2_preproc_config.datapaths}) in {end - start:.3f} seconds with {evo2_preproc_config.workers} workers."
+        )
+
+
+if __name__ == "__main__":
+    main()